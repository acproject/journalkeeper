--- conflicted
+++ resolved
@@ -196,13 +196,13 @@
     }
 
     @Override
-<<<<<<< HEAD
+    public CompletableFuture<GetSnapshotsResponse> getSnapshots() {
+        return sendRequest(null, RpcTypes.GET_SNAPSHOTS_REQUEST);
+    }
+
+    @Override
     public CompletableFuture<CheckLeadershipResponse> checkLeadership() {
         return sendRequest(null, RpcTypes.CHECK_LEADERSHIP_REQUEST);
-=======
-    public CompletableFuture<GetSnapshotsResponse> getSnapshots() {
-        return sendRequest(null, RpcTypes.GET_SNAPSHOTS_REQUEST);
->>>>>>> 65ebc032
     }
 
     @Override
