package io.journalkeeper.core.client;

import io.journalkeeper.base.Serializer;
import io.journalkeeper.core.api.ClusterConfiguration;
import io.journalkeeper.core.api.ClusterReadyAware;
import io.journalkeeper.core.api.ResponseConfig;
import io.journalkeeper.core.api.ServerConfigAware;
import io.journalkeeper.core.exception.NoLeaderException;
import io.journalkeeper.exceptions.NotLeaderException;
import io.journalkeeper.exceptions.RequestTimeoutException;
import io.journalkeeper.exceptions.ServerBusyException;
import io.journalkeeper.exceptions.TransportException;
import io.journalkeeper.rpc.BaseResponse;
import io.journalkeeper.rpc.LeaderResponse;
import io.journalkeeper.rpc.RpcAccessPointFactory;
import io.journalkeeper.rpc.client.ClientServerRpc;
import io.journalkeeper.rpc.client.ClientServerRpcAccessPoint;
import io.journalkeeper.rpc.client.GetServersResponse;
import io.journalkeeper.rpc.client.UpdateClusterStateRequest;
import io.journalkeeper.rpc.client.UpdateClusterStateResponse;
import io.journalkeeper.utils.event.EventWatcher;
import io.journalkeeper.utils.event.Watchable;
import io.journalkeeper.utils.retry.CheckRetry;
import io.journalkeeper.utils.retry.CompletableRetry;
import io.journalkeeper.utils.retry.RandomDestinationSelector;
import io.journalkeeper.utils.spi.ServiceSupport;
import org.slf4j.Logger;
import org.slf4j.LoggerFactory;

import java.net.URI;
import java.util.Collection;
import java.util.List;
import java.util.Properties;
import java.util.Set;
import java.util.concurrent.CompletableFuture;
import java.util.concurrent.CompletionException;
import java.util.concurrent.ExecutionException;
import java.util.concurrent.Executor;
import java.util.concurrent.ThreadLocalRandom;
import java.util.concurrent.TimeoutException;

/**
 * @author LiYue
 * Date: 2019-09-09
 */
public abstract class AbstractClient implements Watchable, ClusterReadyAware, ServerConfigAware {
    private static final Logger logger = LoggerFactory.getLogger(AbstractClient.class);
    protected final ClientServerRpcAccessPoint clientServerRpcAccessPoint;
    protected URI leaderUri = null;
    private long minRetryDelayMs = 100L;
    private long maxRetryDelayMs = 300L;
    private int maxRetries = 3;

    private final CompletableRetry<URI> completableRetry;
    private final RandomDestinationSelector<URI> uriSelector;
    private final ClientCheckRetry clientCheckRetry = new ClientCheckRetry();
    private URI preferredUri = null;
    public AbstractClient(List<URI> servers, ClientServerRpcAccessPoint clientServerRpcAccessPoint) {
        if(servers == null || servers.isEmpty()) {
            throw new IllegalArgumentException("Argument servers can not be empty!");
        }
        this.clientServerRpcAccessPoint = clientServerRpcAccessPoint;
        uriSelector = new RandomUriSelector(servers);
        completableRetry = new CompletableRetry<>(minRetryDelayMs, maxRetryDelayMs, maxRetries, uriSelector);
    }

    protected abstract Executor getExecutor();

    public AbstractClient(List<URI> servers, Properties properties) {
        this(servers, ServiceSupport.load(RpcAccessPointFactory.class).createClientServerRpcAccessPoint(properties));
    }


    protected final  <O extends BaseResponse> CompletableFuture<O> invokeClientServerRpc(CompletableRetry.RpcInvoke<O,  ClientServerRpc> invoke) {
        return completableRetry.retry((uri) -> invoke.invoke(clientServerRpcAccessPoint.getClintServerRpc(uri)), clientCheckRetry, getExecutor());
    }

    protected final  <O extends BaseResponse> CompletableFuture<O> invokeClientLeaderRpc(CompletableRetry.RpcInvoke<O,  ClientServerRpc> invoke) {
        return invokeClientServerRpc((rpc) -> unSetLeaderUriWhenLeaderRpcFailed(
                getCachedLeaderRpc(rpc)
                .thenCompose(invoke::invoke)
                )
        );
    }


    private <O extends BaseResponse> CompletableFuture<O> unSetLeaderUriWhenLeaderRpcFailed(CompletableFuture<O> future) {
        return future
                .exceptionally(e -> {
                    this.leaderUri = null;
                    throw new CompletionException(e);
                }).thenApply(response -> {
                    if(!response.success()) {
                        this.leaderUri = null;
                    }
                    return response;
                });
    }
    protected <R> CompletableFuture<R> update(byte[] entry, int partition, int batchSize, ResponseConfig responseConfig, Serializer<R> serializer) {
        return
                invokeClientLeaderRpc(rpc -> rpc.updateClusterState(new UpdateClusterStateRequest(entry, partition, batchSize, responseConfig)))
                .thenApply(UpdateClusterStateResponse::getResult)
                .thenApply(serializer::parse);
    }

    @Override
    public void updateServers(List<URI> servers) {
        uriSelector.setAllDestinations(servers);
    }

    @Override
    public void watch(EventWatcher eventWatcher) {
//        clientServerRpcAccessPoint.defaultClientServerRpc().watch(eventWatcher);
    }

    @Override
    public void unWatch(EventWatcher eventWatcher) {
//        clientServerRpcAccessPoint.defaultClientServerRpc().unWatch(eventWatcher);
    }

    private CompletableFuture<ClientServerRpc> getCachedLeaderRpc(ClientServerRpc clientServerRpc) {
        CompletableFuture<URI> leaderUriFuture = new CompletableFuture<>();
        if(this.leaderUri == null) {
            GetServersResponse getServersResponse = null;
            try {
                getServersResponse = clientServerRpc.getServers().get();
            } catch (Throwable e) {
                Throwable ex = e instanceof ExecutionException ? e.getCause(): e;
                leaderUriFuture = new CompletableFuture<>();
                leaderUriFuture.completeExceptionally(ex);
            }
            if(null != getServersResponse && getServersResponse.success()) {
                ClusterConfiguration clusterConfiguration = getServersResponse.getClusterConfiguration();
                if(null != clusterConfiguration) {
                    this.leaderUri = clusterConfiguration.getLeader();
                }
            }

        }

        if(this.leaderUri != null) {
            leaderUriFuture.complete(leaderUri);
        } else if(!leaderUriFuture.isDone()){
            leaderUriFuture.completeExceptionally(new NoLeaderException());
        }
<<<<<<< HEAD
        if (logger.isDebugEnabled()) {
            logger.debug("Current leader in client: {}", leaderUri);
        }
=======
//        logger.info("Current leader in client: {}", leaderUri);
>>>>>>> 6f6506d7
        return leaderUriFuture.thenApply(clientServerRpcAccessPoint::getClintServerRpc);
    }

    @Override
    public CompletableFuture whenClusterReady(long maxWaitMs) {

        return CompletableFuture.runAsync(() -> {
            long t0 = System.currentTimeMillis();
            while (System.currentTimeMillis() - t0 < maxWaitMs || maxWaitMs <= 0) {
                try {
                    GetServersResponse response =
                            invokeClientLeaderRpc(ClientServerRpc::getServers).get();
                    if (response.success() && response.getClusterConfiguration() != null) {
                        URI leaderUri = response.getClusterConfiguration().getLeader();
                        if(null != leaderUri) {
                            if (leaderUri.equals(this.leaderUri)) {
                                return;
                            } else {
                                this.leaderUri = leaderUri;
                            }
                        }
                    }
                } catch (Exception e) {
                    logger.info("Query servers failed. Error: {}", e.getMessage());
                }
                try {
                    Thread.sleep(ThreadLocalRandom.current().nextLong(100L));
                } catch (InterruptedException e) {
                    throw new CompletionException(e);
                }
            }
            throw new CompletionException(new TimeoutException());
        });
    }


    private  class ClientCheckRetry implements CheckRetry<BaseResponse> {

        @Override
        public boolean checkException(Throwable exception) {
            try {

                logger.warn("Rpc exception: {}", exception.getMessage());
                throw exception;
            } catch (RequestTimeoutException | ServerBusyException | TransportException ne) {
                return true;
            } catch (NoLeaderException ne) {
                leaderUri = null;
                return true;
            } catch (NotLeaderException ne) {
                leaderUri = ne.getLeader();
                return true;
            }
            catch (Throwable ignored) {}
            return false;
        }

        @Override
        public boolean checkResult(BaseResponse response) {
            switch (response.getStatusCode()) {
                case NOT_LEADER:
                    leaderUri = ((LeaderResponse) response).getLeader();
                    logger.warn(response.errorString());
                    return true;
                case TIMEOUT:
                case SERVER_BUSY:
                case TRANSPORT_FAILED:
                    logger.warn(response.errorString());
                    return true;
                case SUCCESS:
                    return false;
                default:
                    logger.warn(response.errorString());
                    return false;
            }
        }
    }

    public URI getPreferredUri() {
        return preferredUri;
    }

    public void setPreferredUri(URI preferredUri) {
        this.preferredUri = preferredUri;
    }


    private class RandomUriSelector extends RandomDestinationSelector<URI> {

        public RandomUriSelector(Collection<URI> allDestinations) {
            super(allDestinations);
        }

        @Override
        public URI select(Set<URI> usedDestinations) {
            if((null == usedDestinations || usedDestinations.isEmpty()) && null != preferredUri) {
                return preferredUri;
            } else {
                return super.select(usedDestinations);
            }
        }
    }
}<|MERGE_RESOLUTION|>--- conflicted
+++ resolved
@@ -143,13 +143,7 @@
         } else if(!leaderUriFuture.isDone()){
             leaderUriFuture.completeExceptionally(new NoLeaderException());
         }
-<<<<<<< HEAD
-        if (logger.isDebugEnabled()) {
-            logger.debug("Current leader in client: {}", leaderUri);
-        }
-=======
 //        logger.info("Current leader in client: {}", leaderUri);
->>>>>>> 6f6506d7
         return leaderUriFuture.thenApply(clientServerRpcAccessPoint::getClintServerRpc);
     }
 
